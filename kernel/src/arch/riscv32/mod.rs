extern crate riscv;
extern crate bbl;

pub mod io;
pub mod interrupt;
pub mod timer;
pub mod paging;
pub mod memory;
pub mod compiler_rt;
pub mod consts;
pub mod cpu;

#[no_mangle]
pub extern fn rust_main(hartid: usize, dtb: usize, hart_mask: usize) -> ! {
    unsafe { cpu::set_cpu_id(hartid); }
    println!("Hello RISCV! in hart {}, {}, {}", hartid, dtb, hart_mask);

    if hartid != 0 {
        while unsafe { !cpu::has_started(hartid) }  { }
        others_main();
        unreachable!();
    }

    ::logging::init();
    interrupt::init();
    memory::init();
    timer::init();

    ::process::init();
<<<<<<< HEAD
    ::thread::spawn(::fs::shell);
=======
    ::thread::spawn(::shell::run_user_shell);
>>>>>>> e06f6b8b

    unsafe { cpu::start_others(hart_mask); }
    ::kmain();
}

fn others_main() -> ! {
    interrupt::init();
<<<<<<< HEAD
=======
    memory::init_other();
>>>>>>> e06f6b8b
    timer::init();
    ::kmain();
}

#[cfg(feature = "no_bbl")]
global_asm!(include_str!("boot/boot.asm"));
global_asm!(include_str!("boot/entry.asm"));
global_asm!(include_str!("boot/trap.asm"));<|MERGE_RESOLUTION|>--- conflicted
+++ resolved
@@ -27,11 +27,7 @@
     timer::init();
 
     ::process::init();
-<<<<<<< HEAD
-    ::thread::spawn(::fs::shell);
-=======
     ::thread::spawn(::shell::run_user_shell);
->>>>>>> e06f6b8b
 
     unsafe { cpu::start_others(hart_mask); }
     ::kmain();
@@ -39,10 +35,7 @@
 
 fn others_main() -> ! {
     interrupt::init();
-<<<<<<< HEAD
-=======
     memory::init_other();
->>>>>>> e06f6b8b
     timer::init();
     ::kmain();
 }
